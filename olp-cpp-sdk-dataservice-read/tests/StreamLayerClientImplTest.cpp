﻿/*
 * Copyright (C) 2020 HERE Europe B.V.
 *
 * Licensed under the Apache License, Version 2.0 (the "License");
 * you may not use this file except in compliance with the License.
 * You may obtain a copy of the License at
 *
 *     http://www.apache.org/licenses/LICENSE-2.0
 *
 * Unless required by applicable law or agreed to in writing, software
 * distributed under the License is distributed on an "AS IS" BASIS,
 * WITHOUT WARRANTIES OR CONDITIONS OF ANY KIND, either express or implied.
 * See the License for the specific language governing permissions and
 * limitations under the License.
 *
 * SPDX-License-Identifier: Apache-2.0
 * License-Filename: LICENSE
 */

#include <gtest/gtest.h>
#include <matchers/NetworkUrlMatchers.h>
#include <mocks/CacheMock.h>
#include <mocks/NetworkMock.h>
#include <olp/core/client/OlpClientSettingsFactory.h>
#include "StreamLayerClientImpl.h"

namespace {
using namespace ::testing;
using namespace olp;
using namespace olp::client;
using namespace olp::dataservice::read;
using namespace olp::tests::common;

constexpr auto kUrlLookupStream =
    R"(https://api-lookup.data.api.platform.here.com/lookup/v1/resources/hrn:here:data::olp-here-test:hereos-internal-test-v2/apis/stream/v2)";

constexpr auto kUrlLookupBlob =
    R"(https://api-lookup.data.api.platform.here.com/lookup/v1/resources/hrn:here:data::olp-here-test:hereos-internal-test-v2/apis/blob/v1)";

constexpr auto kUrlStreamSubscribe =
    R"(https://some.stream.url/stream/v2/catalogs/hrn:here:data::olp-here-test:hereos-internal-test-v2/layers/testlayer/subscribe?mode=serial)";

constexpr auto kUrlStreamConsume =
    R"(https://stream.node.url/stream/v2/catalogs/hrn:here:data::olp-here-test:hereos-internal-test-v2/layers/testlayer/partitions?mode=serial&subscriptionId=12345)";

constexpr auto kUrlStreamCommitOffsets =
    R"(https://stream.node.url/stream/v2/catalogs/hrn:here:data::olp-here-test:hereos-internal-test-v2/layers/testlayer/offsets?mode=serial&subscriptionId=12345)";

constexpr auto kUrlStreamUnsubscribe =
    R"(https://stream.node.url/stream/v2/catalogs/hrn:here:data::olp-here-test:hereos-internal-test-v2/layers/testlayer/subscribe?mode=serial&subscriptionId=12345)";

constexpr auto kUrlBlobGetBlob =
    R"(https://some.blob.url/blobstore/v1/catalogs/hrn:here:data::olp-here-test:hereos-internal-test-v2/layers/testlayer/data/123-some-data-handle-456)";

constexpr auto kHttpRequestBodyOffsetsTwoPartitions =
    R"jsonString({"offsets":[{"partition":1,"offset":4},{"partition":2,"offset":8}]})jsonString";

constexpr auto kHttpRequestBodyOffsetsOnePartition =
    R"jsonString({"offsets":[{"partition":1,"offset":4}]})jsonString";

constexpr auto kHttpResponseEmpty = R"jsonString()jsonString";

constexpr auto kHttpResponseLookupStream =
    R"jsonString([{"api":"stream","version":"v2","baseURL":"https://some.stream.url/stream/v2/catalogs/hrn:here:data::olp-here-test:hereos-internal-test-v2","parameters":{}}])jsonString";

constexpr auto kHttpResponseLookupBlob =
    R"jsonString([{"api":"blob","version":"v1","baseURL":"https://some.blob.url/blobstore/v1/catalogs/hrn:here:data::olp-here-test:hereos-internal-test-v2","parameters":{}}])jsonString";

constexpr auto kHttpResponseSubscribe =
    R"jsonString({"nodeBaseURL":"https://stream.node.url/stream/v2/catalogs/hrn:here:data::olp-here-test:hereos-internal-test-v2","subscriptionId":"12345"})jsonString";

constexpr auto kHttpResponseSubscribeForbidden =
    R"jsonString({"error":"Forbidden Error","error_description":"Error description"})jsonString";

constexpr auto kHttpResponsePollNoMessages =
    R"jsonString({"messages":[]})jsonString";

constexpr auto kHttpResponsePollOneMessage =
    R"jsonString({"messages":[{"metaData":{"partition":"1","data":"data111","timestamp":4},"offset":{"partition":1,"offset":4}}]})jsonString";

constexpr auto kHttpResponsePollTwoMessagesOnePartition =
    R"jsonString({"messages":[{"metaData":{"partition":"0","data":"data000","timestamp":2},"offset":{"partition":1,"offset":2}}, {"metaData":{"partition":"1","data":"data111","timestamp":4},"offset":{"partition":1,"offset":4}}]})jsonString";

constexpr auto kHttpResponsePollTwoMessagesTwoPartitions =
    R"jsonString({"messages":[{"metaData":{"partition":"1","data":"data111","timestamp":4},"offset":{"partition":1,"offset":4}},{"metaData":{"partition":"2","data":"data222","timestamp":8},"offset":{"partition":2,"offset":8}}]})jsonString";

constexpr auto kHttpResponsePollConsumeBadRequest =
    R"jsonString({"title":"Invalid subscriptionId","status":400,"code":"E213014","cause":"Invalid subscriptionId","action":"Retry with valid subscriptionId","correlationId":"4199533b-6290-41db-8d79-edf4f4019a74"})jsonString";

constexpr auto kHttpResponsePollCommitConflict =
    R"jsonString({"title":"Unable to commit offset","status":409,"code":"E213028","cause":"Unable to commit offset","action":"Commit cannot be completed. Continue with reading and committing new messages","correlationId":"4199533b-6290-41db-8d79-edf4f4019a74"})jsonString";

constexpr auto kHttpResponseUnsubscribeNotFound =
    R"jsonString({"title":"Subscription not found","status":404,"code":"E213003","cause":"SubscriptionId 12345 not found","action":"Subscribe again","correlationId":"123"})jsonString";

const std::string kCatalog =
    "hrn:here:data::olp-here-test:hereos-internal-test-v2";
const std::string kConsumerID = "consumer_id_1234";
const ConsumerProperties kConsumerProperties = {
    {"key1", "value1"}, {"key2", 10}, {"key3", true}};
<<<<<<< HEAD
=======
const auto kHrn = HRN::FromString(kCatalog);
>>>>>>> a939b81a
const std::string kLayerId = "testlayer";
const auto kTimeout = std::chrono::seconds(5);
const std::string kSubscriptionId = "12345";
const std::string kDataHandle = "123-some-data-handle-456";
const std::string kBlobData =
    "iVBORw0KGgoAAAANSUhEUgAAADAAAAAwBAMAAAClLOS0AAAABGdBTUEAALGPC/"
    "xhBQAAABhQTFRFvb29AACEAP8AhIKEPb5x2m9E5413aFQirhRuvAMqCw+"
    "6kE2BVsa8miQaYSKyshxFvhqdzKx8UsPYk9gDEcY1ghZXcPbENtax8g5T+"
    "3zHYufF1Lf9HdIZBfNEiKAAAAAElFTkSuQmCC";

enum class RequestMethod { GET, POST, DELETE, PUT };

template <class T>
void SetupNetworkExpectation(NetworkMock& network_mock, T url, T response,
                             int status,
                             RequestMethod method = RequestMethod::GET,
                             T body = T()) {
  auto matcher = IsGetRequest(url);
  switch (method) {
    case RequestMethod::GET: {
      EXPECT_CALL(network_mock, Send(IsGetRequest(url), _, _, _, _))
          .WillOnce(ReturnHttpResponse(
              http::NetworkResponse().WithStatus(status), response));
      return;
    }
    case RequestMethod::POST: {
      EXPECT_CALL(network_mock, Send(IsPostRequest(url), _, _, _, _))
          .WillOnce(ReturnHttpResponse(
              http::NetworkResponse().WithStatus(status), response));
      return;
    }
    case RequestMethod::DELETE: {
      EXPECT_CALL(network_mock, Send(IsDeleteRequest(url), _, _, _, _))
          .WillOnce(ReturnHttpResponse(
              http::NetworkResponse().WithStatus(status), response));
      return;
    }
    case RequestMethod::PUT: {
      EXPECT_CALL(network_mock,
                  Send(AllOf(IsPutRequest(url), BodyEq(body)), _, _, _, _))
          .WillOnce(ReturnHttpResponse(
              http::NetworkResponse().WithStatus(status), response));
      return;
    }
    default:
      return;
  }
}

HRN GetTestCatalog() { return HRN::FromString(kCatalog); }

model::Message PrepareMessage(const std::string& metadata_partition,
                              int32_t offset_partition, int64_t offset) {
  model::Message message;

  model::Metadata metadata;
  metadata.SetPartition(metadata_partition);
  message.SetMetaData(metadata);

  model::StreamOffset stream_offset;
  stream_offset.SetPartition(offset_partition);
  stream_offset.SetOffset(offset);
  message.SetOffset(stream_offset);

  return message;
}

void SimulateSubscription(std::shared_ptr<NetworkMock> network_mock,
                          StreamLayerClientImpl& client) {
  SetupNetworkExpectation(*network_mock, kUrlLookupStream,
                          kHttpResponseLookupStream, http::HttpStatusCode::OK);

  SetupNetworkExpectation(*network_mock, kUrlStreamSubscribe,
                          kHttpResponseSubscribe, http::HttpStatusCode::CREATED,
                          RequestMethod::POST);

  auto future = client.Subscribe(SubscribeRequest()).GetFuture();
  ASSERT_EQ(future.wait_for(kTimeout), std::future_status::ready);
  EXPECT_TRUE(future.get().IsSuccessful());
}

MATCHER_P(EqMessage, message, "Equality matcher for the Messages") {
  return arg.GetMetaData().GetPartition() ==
             message.GetMetaData().GetPartition() &&
         arg.GetOffset().GetPartition() == message.GetOffset().GetPartition() &&
         arg.GetOffset().GetOffset() == message.GetOffset().GetOffset();
}

TEST(StreamLayerClientImplTest, Subscribe) {
  auto network_mock = std::make_shared<NetworkMock>();
  auto cache_mock = std::make_shared<CacheMock>();
  OlpClientSettings settings;
  settings.network_request_handler = network_mock;
  settings.cache = cache_mock;

  {
    SCOPED_TRACE("Subscribe success");

<<<<<<< HEAD
    StreamLayerClientImpl client(GetTestCatalog(), kLayerId, settings);
=======
    StreamLayerClientImpl client(kHrn, kLayerId, settings);
>>>>>>> a939b81a

    SetupNetworkExpectation(*network_mock, kUrlLookupStream,
                            kHttpResponseLookupStream,
                            http::HttpStatusCode::OK);

    SetupNetworkExpectation(*network_mock, kUrlStreamSubscribe,
                            kHttpResponseSubscribe,
                            http::HttpStatusCode::CREATED, RequestMethod::POST);

    std::promise<SubscribeResponse> promise;
    auto future = promise.get_future();

    client.Subscribe(SubscribeRequest(), [&](SubscribeResponse response) {
      promise.set_value(response);
    });

    ASSERT_EQ(future.wait_for(kTimeout), std::future_status::ready);

    const auto& response = future.get();
    EXPECT_TRUE(response.IsSuccessful());

    EXPECT_EQ(response.GetResult(), kSubscriptionId);

    Mock::VerifyAndClearExpectations(network_mock.get());
  }
  {
    SCOPED_TRACE("Subscribe failed");

<<<<<<< HEAD
    StreamLayerClientImpl client(GetTestCatalog(), kLayerId, settings);
=======
    StreamLayerClientImpl client(kHrn, kLayerId, settings);
>>>>>>> a939b81a

    SetupNetworkExpectation(*network_mock, kUrlLookupStream,
                            kHttpResponseLookupStream,
                            http::HttpStatusCode::OK);

    SetupNetworkExpectation(
        *network_mock, kUrlStreamSubscribe, kHttpResponseSubscribeForbidden,
        http::HttpStatusCode::FORBIDDEN, RequestMethod::POST);

    std::promise<SubscribeResponse> promise;
    auto future = promise.get_future();

    client.Subscribe(SubscribeRequest(), [&](SubscribeResponse response) {
      promise.set_value(response);
    });

    ASSERT_EQ(future.wait_for(kTimeout), std::future_status::ready);

    const auto& response = future.get();
    EXPECT_FALSE(response.IsSuccessful());

    Mock::VerifyAndClearExpectations(network_mock.get());
  }
}

TEST(StreamLayerClientImplTest, SubscribeCancellableFuture) {
  auto network_mock = std::make_shared<NetworkMock>();
  auto cache_mock = std::make_shared<CacheMock>();
  OlpClientSettings settings;
  settings.network_request_handler = network_mock;
  settings.cache = cache_mock;

  {
    SCOPED_TRACE("Subscribe success");

<<<<<<< HEAD
    StreamLayerClientImpl client(GetTestCatalog(), kLayerId, settings);
=======
    StreamLayerClientImpl client(kHrn, kLayerId, settings);
>>>>>>> a939b81a

    SetupNetworkExpectation(*network_mock, kUrlLookupStream,
                            kHttpResponseLookupStream,
                            http::HttpStatusCode::OK);

    SetupNetworkExpectation(*network_mock, kUrlStreamSubscribe,
                            kHttpResponseSubscribe,
                            http::HttpStatusCode::CREATED, RequestMethod::POST);

    auto future = client.Subscribe(SubscribeRequest()).GetFuture();

    ASSERT_EQ(future.wait_for(kTimeout), std::future_status::ready);

    const auto& response = future.get();
    EXPECT_TRUE(response.IsSuccessful());

    EXPECT_EQ(response.GetResult(), kSubscriptionId);

    Mock::VerifyAndClearExpectations(network_mock.get());
  }
  {
    SCOPED_TRACE("The second subscribe");

<<<<<<< HEAD
    StreamLayerClientImpl client(GetTestCatalog(), kLayerId, settings);
=======
    StreamLayerClientImpl client(kHrn, kLayerId, settings);
>>>>>>> a939b81a

    SetupNetworkExpectation(*network_mock, kUrlLookupStream,
                            kHttpResponseLookupStream,
                            http::HttpStatusCode::OK);

    SetupNetworkExpectation(*network_mock, kUrlStreamSubscribe,
                            kHttpResponseSubscribe,
                            http::HttpStatusCode::CREATED, RequestMethod::POST);

    {
      auto future = client.Subscribe(SubscribeRequest()).GetFuture();

      ASSERT_EQ(future.wait_for(kTimeout), std::future_status::ready);

      const auto& response = future.get();
      EXPECT_TRUE(response.IsSuccessful());

      EXPECT_EQ(response.GetResult(), kSubscriptionId);
    }
    {
      auto future = client.Subscribe(SubscribeRequest()).GetFuture();

      ASSERT_EQ(future.wait_for(kTimeout), std::future_status::ready);

      const auto& response = future.get();
      EXPECT_FALSE(response.IsSuccessful());

      EXPECT_EQ(response.GetError().GetErrorCode(), ErrorCode::InvalidArgument);
    }
    Mock::VerifyAndClearExpectations(network_mock.get());
  }
}

TEST(StreamLayerClientImplTest, SubscribeCancel) {
  auto network_mock = std::make_shared<NetworkMock>();
  auto cache_mock = std::make_shared<CacheMock>();
  OlpClientSettings settings;
  settings.network_request_handler = network_mock;
  settings.cache = cache_mock;
  settings.task_scheduler =
      OlpClientSettingsFactory::CreateDefaultTaskScheduler(1);

  // Simulate a loaded queue
  std::promise<void> promise;
  auto future = promise.get_future();
  settings.task_scheduler->ScheduleTask([&future]() { future.get(); });

<<<<<<< HEAD
  StreamLayerClientImpl client(GetTestCatalog(), kLayerId, settings);
=======
    StreamLayerClientImpl client(kHrn, kLayerId, settings);
>>>>>>> a939b81a

  auto cancellable = client.Subscribe(SubscribeRequest());

  auto subscribe_future = cancellable.GetFuture();
  cancellable.GetCancellationToken().Cancel();

  promise.set_value();

  ASSERT_EQ(subscribe_future.wait_for(kTimeout), std::future_status::ready);

  auto response = subscribe_future.get();

  EXPECT_FALSE(response.IsSuccessful());
  EXPECT_EQ(response.GetError().GetErrorCode(), ErrorCode::Cancelled);
}

TEST(StreamLayerClientImplTest, SubscribeCancelOnClientDestroy) {
  auto network_mock = std::make_shared<NetworkMock>();
  auto cache_mock = std::make_shared<CacheMock>();
  OlpClientSettings settings;
  settings.network_request_handler = network_mock;
  settings.cache = cache_mock;
  settings.task_scheduler =
      OlpClientSettingsFactory::CreateDefaultTaskScheduler(1);

  {
    // Simulate a loaded queue
    settings.task_scheduler->ScheduleTask(
        []() { std::this_thread::sleep_for(std::chrono::seconds(1)); });

    std::future<SubscribeResponse> subscribe_future;
    {
<<<<<<< HEAD
      StreamLayerClientImpl client(GetTestCatalog(), kLayerId, settings);
=======
      StreamLayerClientImpl client(kHrn, kLayerId, settings);
>>>>>>> a939b81a
      subscribe_future = client.Subscribe(SubscribeRequest()).GetFuture();
    }

    ASSERT_EQ(subscribe_future.wait_for(kTimeout), std::future_status::ready);

    auto response = subscribe_future.get();
    // Callback must be called during client destructor.
    EXPECT_FALSE(response.IsSuccessful());
    EXPECT_EQ(response.GetError().GetErrorCode(), ErrorCode::Cancelled);
  }
}

TEST(StreamLayerClientImplTest, Unsubscribe) {
  auto network_mock = std::make_shared<NetworkMock>();
  auto cache_mock = std::make_shared<CacheMock>();
  OlpClientSettings settings;
  settings.network_request_handler = network_mock;
  settings.cache = cache_mock;

  {
    SCOPED_TRACE("Unsubscribe success");

<<<<<<< HEAD
    StreamLayerClientImpl client(GetTestCatalog(), kLayerId, settings);
    SimulateSubscription(network_mock, client);
=======
    StreamLayerClientImpl client(kHrn, kLayerId, settings);

    {
      SetupNetworkExpectation(*network_mock, kUrlLookupStream,
                              kHttpResponseLookupStream,
                              http::HttpStatusCode::OK);

      SetupNetworkExpectation(
          *network_mock, kUrlStreamSubscribe, kHttpResponseSubscribe,
          http::HttpStatusCode::CREATED, RequestMethod::POST);

      std::promise<SubscribeResponse> promise;
      auto future = promise.get_future();
      client.Subscribe(SubscribeRequest(), [&](SubscribeResponse response) {
        promise.set_value(response);
      });

      ASSERT_EQ(future.wait_for(kTimeout), std::future_status::ready);

      const auto& response = future.get();
      ASSERT_TRUE(response.IsSuccessful());
>>>>>>> a939b81a

    SetupNetworkExpectation(*network_mock, kUrlStreamUnsubscribe,
                            kHttpResponseEmpty, http::HttpStatusCode::OK,
                            RequestMethod::DELETE);

    std::promise<UnsubscribeResponse> promise;
    auto future = promise.get_future();
    client.Unsubscribe(
        [&](UnsubscribeResponse response) { promise.set_value(response); });

    ASSERT_EQ(future.wait_for(kTimeout), std::future_status::ready);

    const auto& response = future.get();
    EXPECT_TRUE(response.IsSuccessful());

    EXPECT_EQ(response.GetResult(), kSubscriptionId);

    Mock::VerifyAndClearExpectations(network_mock.get());
  }
  {
    SCOPED_TRACE("Unsubscribe fails, subscription missing");

<<<<<<< HEAD
    StreamLayerClientImpl client(GetTestCatalog(), kLayerId, settings);
=======
    StreamLayerClientImpl client(kHrn, kLayerId, settings);
>>>>>>> a939b81a

    std::promise<UnsubscribeResponse> promise;
    auto future = promise.get_future();

    client.Unsubscribe(
        [&](UnsubscribeResponse response) { promise.set_value(response); });

    ASSERT_EQ(future.wait_for(kTimeout), std::future_status::ready);

    const auto& response = future.get();
    EXPECT_FALSE(response.IsSuccessful());

    EXPECT_EQ(response.GetError().GetErrorCode(),
              ErrorCode::PreconditionFailed);

    Mock::VerifyAndClearExpectations(network_mock.get());
  }
  {
    SCOPED_TRACE("Unsubscribe fails, server error");

<<<<<<< HEAD
    StreamLayerClientImpl client(GetTestCatalog(), kLayerId, settings);
    SimulateSubscription(network_mock, client);
=======
    StreamLayerClientImpl client(kHrn, kLayerId, settings);

    {
      SetupNetworkExpectation(*network_mock, kUrlLookupStream,
                              kHttpResponseLookupStream,
                              http::HttpStatusCode::OK);

      SetupNetworkExpectation(
          *network_mock, kUrlStreamSubscribe, kHttpResponseSubscribe,
          http::HttpStatusCode::CREATED, RequestMethod::POST);

      std::promise<SubscribeResponse> promise;
      auto future = promise.get_future();
      client.Subscribe(SubscribeRequest(), [&](SubscribeResponse response) {
        promise.set_value(response);
      });

      ASSERT_EQ(future.wait_for(kTimeout), std::future_status::ready);

      const auto& response = future.get();
      ASSERT_TRUE(response.IsSuccessful());
>>>>>>> a939b81a

    SetupNetworkExpectation(
        *network_mock, kUrlStreamUnsubscribe, kHttpResponseUnsubscribeNotFound,
        http::HttpStatusCode::NOT_FOUND, RequestMethod::DELETE);

    std::promise<UnsubscribeResponse> promise;
    auto future = promise.get_future();

    client.Unsubscribe(
        [&](UnsubscribeResponse response) { promise.set_value(response); });

    ASSERT_EQ(future.wait_for(kTimeout), std::future_status::ready);

    const auto& response = future.get();
    EXPECT_FALSE(response.IsSuccessful());

    EXPECT_EQ(response.GetError().GetErrorCode(), ErrorCode::NotFound);

    Mock::VerifyAndClearExpectations(network_mock.get());
  }
}

TEST(StreamLayerClientImplTest, UnsubscribeCancellableFuture) {
  auto network_mock = std::make_shared<NetworkMock>();
  auto cache_mock = std::make_shared<CacheMock>();
  OlpClientSettings settings;
  settings.network_request_handler = network_mock;
  settings.cache = cache_mock;

<<<<<<< HEAD
  StreamLayerClientImpl client(GetTestCatalog(), kLayerId, settings);
  SimulateSubscription(network_mock, client);
=======
  StreamLayerClientImpl client(kHrn, kLayerId, settings);

  {
    SetupNetworkExpectation(*network_mock, kUrlLookupStream,
                            kHttpResponseLookupStream,
                            http::HttpStatusCode::OK);

    SetupNetworkExpectation(*network_mock, kUrlStreamSubscribe,
                            kHttpResponseSubscribe,
                            http::HttpStatusCode::CREATED, RequestMethod::POST);

    auto future = client.Subscribe(SubscribeRequest()).GetFuture();

    ASSERT_EQ(future.wait_for(kTimeout), std::future_status::ready);

    const auto& response = future.get();
    ASSERT_TRUE(response.IsSuccessful());
>>>>>>> a939b81a

  SetupNetworkExpectation(*network_mock, kUrlStreamUnsubscribe,
                          kHttpResponseEmpty, http::HttpStatusCode::OK,
                          RequestMethod::DELETE);

  auto future = client.Unsubscribe().GetFuture();

  ASSERT_EQ(future.wait_for(kTimeout), std::future_status::ready);

  const auto& response = future.get();
  EXPECT_TRUE(response.IsSuccessful());

  EXPECT_EQ(response.GetResult(), kSubscriptionId);

  Mock::VerifyAndClearExpectations(network_mock.get());
}

TEST(StreamLayerClientImplTest, UnsubscribeCancel) {
  auto network_mock = std::make_shared<NetworkMock>();
  auto cache_mock = std::make_shared<CacheMock>();
  OlpClientSettings settings;
  settings.network_request_handler = network_mock;
  settings.cache = cache_mock;
  settings.task_scheduler =
      OlpClientSettingsFactory::CreateDefaultTaskScheduler(1);

<<<<<<< HEAD
  StreamLayerClientImpl client(GetTestCatalog(), kLayerId, settings);
  SimulateSubscription(network_mock, client);
=======
  SetupNetworkExpectation(*network_mock, kUrlLookupStream,
                          kHttpResponseLookupStream, http::HttpStatusCode::OK);

  SetupNetworkExpectation(*network_mock, kUrlStreamSubscribe,
                          kHttpResponseSubscribe, http::HttpStatusCode::CREATED,
                          RequestMethod::POST);

  StreamLayerClientImpl client(kHrn, kLayerId, settings);

  {
    auto future = client.Subscribe(SubscribeRequest()).GetFuture();

    ASSERT_EQ(future.wait_for(kTimeout), std::future_status::ready);

    const auto& response = future.get();
    ASSERT_TRUE(response.IsSuccessful());
>>>>>>> a939b81a

  // Simulate a loaded queue
  std::promise<void> promise;
  auto future = promise.get_future();
  settings.task_scheduler->ScheduleTask([&future]() { future.get(); });

  auto cancellable = client.Unsubscribe();

  auto unsubscribe_future = cancellable.GetFuture();
  cancellable.GetCancellationToken().Cancel();

  promise.set_value();

  ASSERT_EQ(unsubscribe_future.wait_for(kTimeout), std::future_status::ready);

  auto response = unsubscribe_future.get();

  EXPECT_FALSE(response.IsSuccessful());
  EXPECT_EQ(response.GetError().GetErrorCode(), ErrorCode::Cancelled);

  Mock::VerifyAndClearExpectations(network_mock.get());
}

TEST(StreamLayerClientImplTest, GetData) {
  auto network_mock = std::make_shared<NetworkMock>();
  auto cache_mock = std::make_shared<CacheMock>();
  OlpClientSettings settings;
  settings.network_request_handler = network_mock;
  settings.cache = cache_mock;

  {
    SCOPED_TRACE("GetData success");

    SetupNetworkExpectation(*network_mock, kUrlLookupBlob,
                            kHttpResponseLookupBlob, http::HttpStatusCode::OK);

    SetupNetworkExpectation(*network_mock, kUrlBlobGetBlob, kBlobData.c_str(),
                            http::HttpStatusCode::OK);

<<<<<<< HEAD
    StreamLayerClientImpl client(GetTestCatalog(), kLayerId, settings);
=======
    StreamLayerClientImpl client(kHrn, kLayerId, settings);
>>>>>>> a939b81a

    std::promise<DataResponse> promise;
    auto future = promise.get_future();

    model::Metadata metadata;
    metadata.SetDataHandle(kDataHandle);
    model::Message message;
    message.SetMetaData(metadata);

    client.GetData(message,
                   [&](DataResponse response) { promise.set_value(response); });

    ASSERT_EQ(future.wait_for(kTimeout), std::future_status::ready);

    const auto& response = future.get();
    EXPECT_TRUE(response.IsSuccessful());
    ASSERT_TRUE(response.GetResult());

    EXPECT_THAT(*response.GetResult(),
                ElementsAreArray(kBlobData.begin(), kBlobData.end()));

    Mock::VerifyAndClearExpectations(network_mock.get());
  }
  {
    SCOPED_TRACE("GetData fails, no data handle");

    EXPECT_CALL(*network_mock, Send(_, _, _, _, _)).Times(0);

<<<<<<< HEAD
    StreamLayerClientImpl client(GetTestCatalog(), kLayerId, settings);
=======
    StreamLayerClientImpl client(kHrn, kLayerId, settings);
>>>>>>> a939b81a

    std::promise<DataResponse> promise;
    auto future = promise.get_future();

    client.GetData(model::Message{},
                   [&](DataResponse response) { promise.set_value(response); });

    ASSERT_EQ(future.wait_for(kTimeout), std::future_status::ready);

    const auto& response = future.get();
    EXPECT_FALSE(response.IsSuccessful());
    EXPECT_EQ(response.GetError().GetErrorCode(), ErrorCode::InvalidArgument);

    Mock::VerifyAndClearExpectations(network_mock.get());
  }
  {
    SCOPED_TRACE("GetData fails, lookup server error");

    SetupNetworkExpectation(*network_mock, kUrlLookupBlob, kHttpResponseEmpty,
                            http::HttpStatusCode::AUTHENTICATION_TIMEOUT);

<<<<<<< HEAD
    StreamLayerClientImpl client(GetTestCatalog(), kLayerId, settings);
=======
    StreamLayerClientImpl client(kHrn, kLayerId, settings);
>>>>>>> a939b81a

    std::promise<DataResponse> promise;
    auto future = promise.get_future();

    model::Metadata metadata;
    metadata.SetDataHandle(kDataHandle);
    model::Message message;
    message.SetMetaData(metadata);

    client.GetData(message,
                   [&](DataResponse response) { promise.set_value(response); });

    ASSERT_EQ(future.wait_for(kTimeout), std::future_status::ready);

    const auto& response = future.get();
    EXPECT_FALSE(response.IsSuccessful());
    EXPECT_EQ(response.GetError().GetHttpStatusCode(),
              http::HttpStatusCode::AUTHENTICATION_TIMEOUT);

    Mock::VerifyAndClearExpectations(network_mock.get());
  }
  {
    SCOPED_TRACE("GetData fails, blob server error");

    SetupNetworkExpectation(*network_mock, kUrlLookupBlob,
                            kHttpResponseLookupBlob, http::HttpStatusCode::OK);

    SetupNetworkExpectation(*network_mock, kUrlBlobGetBlob, kHttpResponseEmpty,
                            http::HttpStatusCode::NOT_FOUND);

<<<<<<< HEAD
    StreamLayerClientImpl client(GetTestCatalog(), kLayerId, settings);
=======
    StreamLayerClientImpl client(kHrn, kLayerId, settings);
>>>>>>> a939b81a

    std::promise<DataResponse> promise;
    auto future = promise.get_future();

    model::Metadata metadata;
    metadata.SetDataHandle(kDataHandle);
    model::Message message;
    message.SetMetaData(metadata);

    client.GetData(message,
                   [&](DataResponse response) { promise.set_value(response); });

    ASSERT_EQ(future.wait_for(kTimeout), std::future_status::ready);

    const auto& response = future.get();
    EXPECT_FALSE(response.IsSuccessful());
    EXPECT_EQ(response.GetError().GetHttpStatusCode(),
              http::HttpStatusCode::NOT_FOUND);

    Mock::VerifyAndClearExpectations(network_mock.get());
  }
}

TEST(StreamLayerClientImplTest, GetDataCancellableFuture) {
  auto network_mock = std::make_shared<NetworkMock>();
  auto cache_mock = std::make_shared<CacheMock>();
  OlpClientSettings settings;
  settings.network_request_handler = network_mock;
  settings.cache = cache_mock;

  SetupNetworkExpectation(*network_mock, kUrlLookupBlob,
                          kHttpResponseLookupBlob, http::HttpStatusCode::OK);

  SetupNetworkExpectation(*network_mock, kUrlBlobGetBlob, kBlobData.c_str(),
                          http::HttpStatusCode::OK);

<<<<<<< HEAD
  StreamLayerClientImpl client(GetTestCatalog(), kLayerId, settings);
=======
  StreamLayerClientImpl client(kHrn, kLayerId, settings);
>>>>>>> a939b81a

  model::Metadata metadata;
  metadata.SetDataHandle(kDataHandle);
  model::Message message;
  message.SetMetaData(metadata);

  auto future = client.GetData(message).GetFuture();

  ASSERT_EQ(future.wait_for(kTimeout), std::future_status::ready);

  const auto& response = future.get();
  EXPECT_TRUE(response.IsSuccessful());
  ASSERT_TRUE(response.GetResult());

  EXPECT_THAT(*response.GetResult(),
              ElementsAreArray(kBlobData.begin(), kBlobData.end()));
}

TEST(StreamLayerClientImplTest, GetDataCancel) {
  auto network_mock = std::make_shared<NetworkMock>();
  auto cache_mock = std::make_shared<CacheMock>();
  OlpClientSettings settings;
  settings.network_request_handler = network_mock;
  settings.cache = cache_mock;
  settings.task_scheduler =
      OlpClientSettingsFactory::CreateDefaultTaskScheduler(1);

  // Simulate a loaded queue
  std::promise<void> promise;
  auto future = promise.get_future();
  settings.task_scheduler->ScheduleTask([&future]() { future.get(); });

<<<<<<< HEAD
  StreamLayerClientImpl client(GetTestCatalog(), kLayerId, settings);
=======
  StreamLayerClientImpl client(kHrn, kLayerId, settings);
>>>>>>> a939b81a

  auto cancellable = client.GetData(model::Message{});

  auto get_data_future = cancellable.GetFuture();
  cancellable.GetCancellationToken().Cancel();

  promise.set_value();

  ASSERT_EQ(get_data_future.wait_for(kTimeout), std::future_status::ready);

  auto response = get_data_future.get();

  EXPECT_FALSE(response.IsSuccessful());
  EXPECT_EQ(response.GetError().GetErrorCode(), ErrorCode::Cancelled);
}

TEST(StreamLayerClientImplTest, Poll) {
  auto network_mock = std::make_shared<NetworkMock>();
  auto cache_mock = std::make_shared<CacheMock>();
  OlpClientSettings settings;
  settings.network_request_handler = network_mock;
  settings.cache = cache_mock;

  const auto message1 = PrepareMessage("1", 1, 4);

  {
    SCOPED_TRACE("Poll success, no messages");

    StreamLayerClientImpl client(GetTestCatalog(), kLayerId, settings);
    SimulateSubscription(network_mock, client);

    SetupNetworkExpectation(*network_mock, kUrlStreamConsume,
                            kHttpResponsePollNoMessages, http::HttpStatusCode::OK,
                            RequestMethod::GET);

    std::promise<PollResponse> promise;
    auto future = promise.get_future();
    client.Poll([&](PollResponse response) { promise.set_value(response); });

    ASSERT_EQ(future.wait_for(kTimeout), std::future_status::ready);

    const auto& response = future.get();
    EXPECT_TRUE(response.IsSuccessful());

    const auto messages = response.GetResult().GetMessages();
    ASSERT_TRUE(messages.empty());

    Mock::VerifyAndClearExpectations(network_mock.get());
  }
  {
    SCOPED_TRACE("Poll success, one message");

    StreamLayerClientImpl client(GetTestCatalog(), kLayerId, settings);
    SimulateSubscription(network_mock, client);

    SetupNetworkExpectation(*network_mock, kUrlStreamConsume,
                            kHttpResponsePollOneMessage,
                            http::HttpStatusCode::OK,
                            RequestMethod::GET);

    SetupNetworkExpectation(*network_mock, kUrlStreamCommitOffsets,
                            kHttpResponseEmpty, http::HttpStatusCode::OK,
                            RequestMethod::PUT,
                            kHttpRequestBodyOffsetsOnePartition);

    std::promise<PollResponse> promise;
    auto future = promise.get_future();
    client.Poll([&](PollResponse response) { promise.set_value(response); });

    ASSERT_EQ(future.wait_for(kTimeout), std::future_status::ready);

    const auto& response = future.get();
    EXPECT_TRUE(response.IsSuccessful());

    const auto messages = response.GetResult().GetMessages();
    ASSERT_EQ(messages.size(), 1u);
    ASSERT_THAT(messages[0], EqMessage(message1));

    Mock::VerifyAndClearExpectations(network_mock.get());
  }
  {
    SCOPED_TRACE("Poll success, two messages, two partitions");

    StreamLayerClientImpl client(GetTestCatalog(), kLayerId, settings);
    SimulateSubscription(network_mock, client);

    SetupNetworkExpectation(*network_mock, kUrlStreamConsume,
                            kHttpResponsePollTwoMessagesTwoPartitions,
                            http::HttpStatusCode::OK, RequestMethod::GET);

    SetupNetworkExpectation(*network_mock, kUrlStreamCommitOffsets,
                            kHttpResponseEmpty, http::HttpStatusCode::OK,
                            RequestMethod::PUT,
                            kHttpRequestBodyOffsetsTwoPartitions);

    std::promise<PollResponse> promise;
    auto future = promise.get_future();
    client.Poll([&](PollResponse response) { promise.set_value(response); });

    ASSERT_EQ(future.wait_for(kTimeout), std::future_status::ready);

    const auto& response = future.get();
    EXPECT_TRUE(response.IsSuccessful());

    const auto messages = response.GetResult().GetMessages();
    ASSERT_EQ(messages.size(), 2u);
    EXPECT_THAT(messages[0], EqMessage(message1));
    EXPECT_THAT(messages[1], EqMessage(PrepareMessage("2", 2, 8)));

    Mock::VerifyAndClearExpectations(network_mock.get());
  }
  {
    SCOPED_TRACE(
        "Poll success, two messages, one partition, the latest offset "
        "commited");

    StreamLayerClientImpl client(GetTestCatalog(), kLayerId, settings);
    SimulateSubscription(network_mock, client);

    SetupNetworkExpectation(*network_mock, kUrlStreamConsume,
                            kHttpResponsePollTwoMessagesOnePartition,
                            http::HttpStatusCode::OK, RequestMethod::GET);

    SetupNetworkExpectation(*network_mock, kUrlStreamCommitOffsets,
                            kHttpResponseEmpty, http::HttpStatusCode::OK,
                            RequestMethod::PUT,
                            kHttpRequestBodyOffsetsOnePartition);

    std::promise<PollResponse> promise;
    auto future = promise.get_future();
    client.Poll([&](PollResponse response) { promise.set_value(response); });

    ASSERT_EQ(future.wait_for(kTimeout), std::future_status::ready);

    const auto& response = future.get();
    EXPECT_TRUE(response.IsSuccessful());

    const auto messages = response.GetResult().GetMessages();
    ASSERT_EQ(messages.size(), 2u);
    EXPECT_THAT(messages[0], EqMessage(PrepareMessage("0", 1, 2)));
    EXPECT_THAT(messages[1], EqMessage(message1));

    Mock::VerifyAndClearExpectations(network_mock.get());
  }
  {
    SCOPED_TRACE("Poll fails, subscription missing");

    StreamLayerClientImpl client(GetTestCatalog(), kLayerId, settings);

    std::promise<PollResponse> promise;
    auto future = promise.get_future();
    client.Poll([&](PollResponse response) { promise.set_value(response); });

    ASSERT_EQ(future.wait_for(kTimeout), std::future_status::ready);

    const auto& response = future.get();
    EXPECT_FALSE(response.IsSuccessful());
    EXPECT_EQ(response.GetError().GetErrorCode(),
              ErrorCode::PreconditionFailed);

    Mock::VerifyAndClearExpectations(network_mock.get());
  }
  {
    SCOPED_TRACE("Poll fails, server error on consume");

    StreamLayerClientImpl client(GetTestCatalog(), kLayerId, settings);
    SimulateSubscription(network_mock, client);

    SetupNetworkExpectation(
        *network_mock, kUrlStreamConsume, kHttpResponsePollConsumeBadRequest,
        http::HttpStatusCode::BAD_REQUEST, RequestMethod::GET);

    std::promise<PollResponse> promise;
    auto future = promise.get_future();
    client.Poll([&](PollResponse response) { promise.set_value(response); });

    ASSERT_EQ(future.wait_for(kTimeout), std::future_status::ready);

    const auto& response = future.get();
    EXPECT_FALSE(response.IsSuccessful());
    EXPECT_EQ(response.GetError().GetHttpStatusCode(),
              http::HttpStatusCode::BAD_REQUEST);
    EXPECT_EQ(response.GetError().GetMessage(),
              kHttpResponsePollConsumeBadRequest);

    Mock::VerifyAndClearExpectations(network_mock.get());
  }
  {
    SCOPED_TRACE("Poll fails, server error on commit");

    StreamLayerClientImpl client(GetTestCatalog(), kLayerId, settings);
    SimulateSubscription(network_mock, client);

    SetupNetworkExpectation(*network_mock, kUrlStreamConsume,
                            kHttpResponsePollOneMessage,
                            http::HttpStatusCode::OK,
                            RequestMethod::GET);

    SetupNetworkExpectation(*network_mock, kUrlStreamCommitOffsets,
                            kHttpResponsePollCommitConflict,
                            http::HttpStatusCode::CONFLICT, RequestMethod::PUT,
                            kHttpRequestBodyOffsetsOnePartition);

    std::promise<PollResponse> promise;
    auto future = promise.get_future();
    client.Poll([&](PollResponse response) { promise.set_value(response); });

    ASSERT_EQ(future.wait_for(kTimeout), std::future_status::ready);

    const auto& response = future.get();
    EXPECT_FALSE(response.IsSuccessful());
    EXPECT_EQ(response.GetError().GetHttpStatusCode(),
              http::HttpStatusCode::CONFLICT);
    EXPECT_EQ(response.GetError().GetMessage(),
              kHttpResponsePollCommitConflict);

    Mock::VerifyAndClearExpectations(network_mock.get());
  }
}

TEST(StreamLayerClientImplTest, PollCancellableFuture) {
  auto network_mock = std::make_shared<NetworkMock>();
  auto cache_mock = std::make_shared<CacheMock>();
  OlpClientSettings settings;
  settings.network_request_handler = network_mock;
  settings.cache = cache_mock;

  StreamLayerClientImpl client(GetTestCatalog(), kLayerId, settings);
  SimulateSubscription(network_mock, client);

  SetupNetworkExpectation(*network_mock, kUrlStreamConsume,
                          kHttpResponsePollOneMessage, http::HttpStatusCode::OK,
                          RequestMethod::GET);

  SetupNetworkExpectation(*network_mock, kUrlStreamCommitOffsets,
                          kHttpResponseEmpty, http::HttpStatusCode::OK,
                          RequestMethod::PUT,
                          kHttpRequestBodyOffsetsOnePartition);

  auto future = client.Poll().GetFuture();

  ASSERT_EQ(future.wait_for(kTimeout), std::future_status::ready);

  const auto& response = future.get();
  EXPECT_TRUE(response.IsSuccessful());

  const auto messages = response.GetResult().GetMessages();
  ASSERT_EQ(messages.size(), 1u);

  EXPECT_THAT(messages[0], EqMessage(PrepareMessage("1", 1, 4)));

  Mock::VerifyAndClearExpectations(network_mock.get());
}

TEST(StreamLayerClientImplTest, PollCancel) {
  auto network_mock = std::make_shared<NetworkMock>();
  auto cache_mock = std::make_shared<CacheMock>();
  OlpClientSettings settings;
  settings.network_request_handler = network_mock;
  settings.cache = cache_mock;
  settings.task_scheduler =
      OlpClientSettingsFactory::CreateDefaultTaskScheduler(1);

  StreamLayerClientImpl client(GetTestCatalog(), kLayerId, settings);
  SimulateSubscription(network_mock, client);

  // Simulate a loaded queue
  std::promise<void> promise;
  auto future = promise.get_future();
  settings.task_scheduler->ScheduleTask([&future]() { future.get(); });

  auto cancellable = client.Poll();

  auto poll_future = cancellable.GetFuture();
  cancellable.GetCancellationToken().Cancel();

  promise.set_value();

  ASSERT_EQ(poll_future.wait_for(kTimeout), std::future_status::ready);

  const auto& response = poll_future.get();
  EXPECT_FALSE(response.IsSuccessful());
  EXPECT_EQ(response.GetError().GetErrorCode(), ErrorCode::Cancelled);

  Mock::VerifyAndClearExpectations(network_mock.get());
}

TEST(SubscribeRequestTest, SubscribeRequest) {
  auto sub_req = SubscribeRequest();

  EXPECT_EQ(sub_req.GetSubscriptionMode(),
            SubscribeRequest::SubscriptionMode::kSerial);
  EXPECT_FALSE(sub_req.GetSubscriptionId());
  EXPECT_FALSE(sub_req.GetConsumerId());
  EXPECT_FALSE(sub_req.GetConsumerProperties());

  sub_req.WithSubscriptionMode(SubscribeRequest::SubscriptionMode::kParallel)
      .WithSubscriptionId(kSubscriptionId)
      .WithConsumerId(kConsumerID)
      .WithConsumerProperties(kConsumerProperties);

  EXPECT_TRUE(sub_req.GetSubscriptionId());
  EXPECT_TRUE(sub_req.GetConsumerId());
  EXPECT_TRUE(sub_req.GetConsumerProperties());

  EXPECT_EQ(sub_req.GetSubscriptionMode(),
            SubscribeRequest::SubscriptionMode::kParallel);

  EXPECT_EQ(sub_req.GetSubscriptionId().get(), kSubscriptionId);
  EXPECT_EQ(sub_req.GetConsumerId().get(), kConsumerID);

  const auto& consumer_properties =
      sub_req.GetConsumerProperties().get().GetProperties();
  EXPECT_EQ(consumer_properties.size(),
            kConsumerProperties.GetProperties().size());
  for (size_t idx = 0; idx < consumer_properties.size(); ++idx) {
    EXPECT_EQ(consumer_properties[idx].GetKey(),
              kConsumerProperties.GetProperties()[idx].GetKey());
    EXPECT_EQ(consumer_properties[idx].GetValue(),
              kConsumerProperties.GetProperties()[idx].GetValue());
  }
}

}  // namespace<|MERGE_RESOLUTION|>--- conflicted
+++ resolved
@@ -1,4 +1,4 @@
-﻿/*
+/*
  * Copyright (C) 2020 HERE Europe B.V.
  *
  * Licensed under the Apache License, Version 2.0 (the "License");
@@ -98,10 +98,6 @@
 const std::string kConsumerID = "consumer_id_1234";
 const ConsumerProperties kConsumerProperties = {
     {"key1", "value1"}, {"key2", 10}, {"key3", true}};
-<<<<<<< HEAD
-=======
-const auto kHrn = HRN::FromString(kCatalog);
->>>>>>> a939b81a
 const std::string kLayerId = "testlayer";
 const auto kTimeout = std::chrono::seconds(5);
 const std::string kSubscriptionId = "12345";
@@ -200,11 +196,7 @@
   {
     SCOPED_TRACE("Subscribe success");
 
-<<<<<<< HEAD
-    StreamLayerClientImpl client(GetTestCatalog(), kLayerId, settings);
-=======
-    StreamLayerClientImpl client(kHrn, kLayerId, settings);
->>>>>>> a939b81a
+    StreamLayerClientImpl client(GetTestCatalog(), kLayerId, settings);
 
     SetupNetworkExpectation(*network_mock, kUrlLookupStream,
                             kHttpResponseLookupStream,
@@ -233,11 +225,7 @@
   {
     SCOPED_TRACE("Subscribe failed");
 
-<<<<<<< HEAD
-    StreamLayerClientImpl client(GetTestCatalog(), kLayerId, settings);
-=======
-    StreamLayerClientImpl client(kHrn, kLayerId, settings);
->>>>>>> a939b81a
+    StreamLayerClientImpl client(GetTestCatalog(), kLayerId, settings);
 
     SetupNetworkExpectation(*network_mock, kUrlLookupStream,
                             kHttpResponseLookupStream,
@@ -273,11 +261,7 @@
   {
     SCOPED_TRACE("Subscribe success");
 
-<<<<<<< HEAD
-    StreamLayerClientImpl client(GetTestCatalog(), kLayerId, settings);
-=======
-    StreamLayerClientImpl client(kHrn, kLayerId, settings);
->>>>>>> a939b81a
+    StreamLayerClientImpl client(GetTestCatalog(), kLayerId, settings);
 
     SetupNetworkExpectation(*network_mock, kUrlLookupStream,
                             kHttpResponseLookupStream,
@@ -301,11 +285,7 @@
   {
     SCOPED_TRACE("The second subscribe");
 
-<<<<<<< HEAD
-    StreamLayerClientImpl client(GetTestCatalog(), kLayerId, settings);
-=======
-    StreamLayerClientImpl client(kHrn, kLayerId, settings);
->>>>>>> a939b81a
+    StreamLayerClientImpl client(GetTestCatalog(), kLayerId, settings);
 
     SetupNetworkExpectation(*network_mock, kUrlLookupStream,
                             kHttpResponseLookupStream,
@@ -353,11 +333,7 @@
   auto future = promise.get_future();
   settings.task_scheduler->ScheduleTask([&future]() { future.get(); });
 
-<<<<<<< HEAD
   StreamLayerClientImpl client(GetTestCatalog(), kLayerId, settings);
-=======
-    StreamLayerClientImpl client(kHrn, kLayerId, settings);
->>>>>>> a939b81a
 
   auto cancellable = client.Subscribe(SubscribeRequest());
 
@@ -390,11 +366,7 @@
 
     std::future<SubscribeResponse> subscribe_future;
     {
-<<<<<<< HEAD
       StreamLayerClientImpl client(GetTestCatalog(), kLayerId, settings);
-=======
-      StreamLayerClientImpl client(kHrn, kLayerId, settings);
->>>>>>> a939b81a
       subscribe_future = client.Subscribe(SubscribeRequest()).GetFuture();
     }
 
@@ -417,32 +389,8 @@
   {
     SCOPED_TRACE("Unsubscribe success");
 
-<<<<<<< HEAD
     StreamLayerClientImpl client(GetTestCatalog(), kLayerId, settings);
     SimulateSubscription(network_mock, client);
-=======
-    StreamLayerClientImpl client(kHrn, kLayerId, settings);
-
-    {
-      SetupNetworkExpectation(*network_mock, kUrlLookupStream,
-                              kHttpResponseLookupStream,
-                              http::HttpStatusCode::OK);
-
-      SetupNetworkExpectation(
-          *network_mock, kUrlStreamSubscribe, kHttpResponseSubscribe,
-          http::HttpStatusCode::CREATED, RequestMethod::POST);
-
-      std::promise<SubscribeResponse> promise;
-      auto future = promise.get_future();
-      client.Subscribe(SubscribeRequest(), [&](SubscribeResponse response) {
-        promise.set_value(response);
-      });
-
-      ASSERT_EQ(future.wait_for(kTimeout), std::future_status::ready);
-
-      const auto& response = future.get();
-      ASSERT_TRUE(response.IsSuccessful());
->>>>>>> a939b81a
 
     SetupNetworkExpectation(*network_mock, kUrlStreamUnsubscribe,
                             kHttpResponseEmpty, http::HttpStatusCode::OK,
@@ -465,11 +413,7 @@
   {
     SCOPED_TRACE("Unsubscribe fails, subscription missing");
 
-<<<<<<< HEAD
-    StreamLayerClientImpl client(GetTestCatalog(), kLayerId, settings);
-=======
-    StreamLayerClientImpl client(kHrn, kLayerId, settings);
->>>>>>> a939b81a
+    StreamLayerClientImpl client(GetTestCatalog(), kLayerId, settings);
 
     std::promise<UnsubscribeResponse> promise;
     auto future = promise.get_future();
@@ -490,32 +434,8 @@
   {
     SCOPED_TRACE("Unsubscribe fails, server error");
 
-<<<<<<< HEAD
     StreamLayerClientImpl client(GetTestCatalog(), kLayerId, settings);
     SimulateSubscription(network_mock, client);
-=======
-    StreamLayerClientImpl client(kHrn, kLayerId, settings);
-
-    {
-      SetupNetworkExpectation(*network_mock, kUrlLookupStream,
-                              kHttpResponseLookupStream,
-                              http::HttpStatusCode::OK);
-
-      SetupNetworkExpectation(
-          *network_mock, kUrlStreamSubscribe, kHttpResponseSubscribe,
-          http::HttpStatusCode::CREATED, RequestMethod::POST);
-
-      std::promise<SubscribeResponse> promise;
-      auto future = promise.get_future();
-      client.Subscribe(SubscribeRequest(), [&](SubscribeResponse response) {
-        promise.set_value(response);
-      });
-
-      ASSERT_EQ(future.wait_for(kTimeout), std::future_status::ready);
-
-      const auto& response = future.get();
-      ASSERT_TRUE(response.IsSuccessful());
->>>>>>> a939b81a
 
     SetupNetworkExpectation(
         *network_mock, kUrlStreamUnsubscribe, kHttpResponseUnsubscribeNotFound,
@@ -545,28 +465,8 @@
   settings.network_request_handler = network_mock;
   settings.cache = cache_mock;
 
-<<<<<<< HEAD
   StreamLayerClientImpl client(GetTestCatalog(), kLayerId, settings);
   SimulateSubscription(network_mock, client);
-=======
-  StreamLayerClientImpl client(kHrn, kLayerId, settings);
-
-  {
-    SetupNetworkExpectation(*network_mock, kUrlLookupStream,
-                            kHttpResponseLookupStream,
-                            http::HttpStatusCode::OK);
-
-    SetupNetworkExpectation(*network_mock, kUrlStreamSubscribe,
-                            kHttpResponseSubscribe,
-                            http::HttpStatusCode::CREATED, RequestMethod::POST);
-
-    auto future = client.Subscribe(SubscribeRequest()).GetFuture();
-
-    ASSERT_EQ(future.wait_for(kTimeout), std::future_status::ready);
-
-    const auto& response = future.get();
-    ASSERT_TRUE(response.IsSuccessful());
->>>>>>> a939b81a
 
   SetupNetworkExpectation(*network_mock, kUrlStreamUnsubscribe,
                           kHttpResponseEmpty, http::HttpStatusCode::OK,
@@ -593,27 +493,8 @@
   settings.task_scheduler =
       OlpClientSettingsFactory::CreateDefaultTaskScheduler(1);
 
-<<<<<<< HEAD
   StreamLayerClientImpl client(GetTestCatalog(), kLayerId, settings);
   SimulateSubscription(network_mock, client);
-=======
-  SetupNetworkExpectation(*network_mock, kUrlLookupStream,
-                          kHttpResponseLookupStream, http::HttpStatusCode::OK);
-
-  SetupNetworkExpectation(*network_mock, kUrlStreamSubscribe,
-                          kHttpResponseSubscribe, http::HttpStatusCode::CREATED,
-                          RequestMethod::POST);
-
-  StreamLayerClientImpl client(kHrn, kLayerId, settings);
-
-  {
-    auto future = client.Subscribe(SubscribeRequest()).GetFuture();
-
-    ASSERT_EQ(future.wait_for(kTimeout), std::future_status::ready);
-
-    const auto& response = future.get();
-    ASSERT_TRUE(response.IsSuccessful());
->>>>>>> a939b81a
 
   // Simulate a loaded queue
   std::promise<void> promise;
@@ -653,11 +534,7 @@
     SetupNetworkExpectation(*network_mock, kUrlBlobGetBlob, kBlobData.c_str(),
                             http::HttpStatusCode::OK);
 
-<<<<<<< HEAD
-    StreamLayerClientImpl client(GetTestCatalog(), kLayerId, settings);
-=======
-    StreamLayerClientImpl client(kHrn, kLayerId, settings);
->>>>>>> a939b81a
+    StreamLayerClientImpl client(GetTestCatalog(), kLayerId, settings);
 
     std::promise<DataResponse> promise;
     auto future = promise.get_future();
@@ -686,11 +563,7 @@
 
     EXPECT_CALL(*network_mock, Send(_, _, _, _, _)).Times(0);
 
-<<<<<<< HEAD
-    StreamLayerClientImpl client(GetTestCatalog(), kLayerId, settings);
-=======
-    StreamLayerClientImpl client(kHrn, kLayerId, settings);
->>>>>>> a939b81a
+    StreamLayerClientImpl client(GetTestCatalog(), kLayerId, settings);
 
     std::promise<DataResponse> promise;
     auto future = promise.get_future();
@@ -712,11 +585,7 @@
     SetupNetworkExpectation(*network_mock, kUrlLookupBlob, kHttpResponseEmpty,
                             http::HttpStatusCode::AUTHENTICATION_TIMEOUT);
 
-<<<<<<< HEAD
-    StreamLayerClientImpl client(GetTestCatalog(), kLayerId, settings);
-=======
-    StreamLayerClientImpl client(kHrn, kLayerId, settings);
->>>>>>> a939b81a
+    StreamLayerClientImpl client(GetTestCatalog(), kLayerId, settings);
 
     std::promise<DataResponse> promise;
     auto future = promise.get_future();
@@ -747,11 +616,7 @@
     SetupNetworkExpectation(*network_mock, kUrlBlobGetBlob, kHttpResponseEmpty,
                             http::HttpStatusCode::NOT_FOUND);
 
-<<<<<<< HEAD
-    StreamLayerClientImpl client(GetTestCatalog(), kLayerId, settings);
-=======
-    StreamLayerClientImpl client(kHrn, kLayerId, settings);
->>>>>>> a939b81a
+    StreamLayerClientImpl client(GetTestCatalog(), kLayerId, settings);
 
     std::promise<DataResponse> promise;
     auto future = promise.get_future();
@@ -788,11 +653,7 @@
   SetupNetworkExpectation(*network_mock, kUrlBlobGetBlob, kBlobData.c_str(),
                           http::HttpStatusCode::OK);
 
-<<<<<<< HEAD
   StreamLayerClientImpl client(GetTestCatalog(), kLayerId, settings);
-=======
-  StreamLayerClientImpl client(kHrn, kLayerId, settings);
->>>>>>> a939b81a
 
   model::Metadata metadata;
   metadata.SetDataHandle(kDataHandle);
@@ -825,11 +686,7 @@
   auto future = promise.get_future();
   settings.task_scheduler->ScheduleTask([&future]() { future.get(); });
 
-<<<<<<< HEAD
   StreamLayerClientImpl client(GetTestCatalog(), kLayerId, settings);
-=======
-  StreamLayerClientImpl client(kHrn, kLayerId, settings);
->>>>>>> a939b81a
 
   auto cancellable = client.GetData(model::Message{});
 
