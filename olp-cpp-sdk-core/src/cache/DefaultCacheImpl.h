--- conflicted
+++ resolved
@@ -101,15 +101,12 @@
     return memory_cache_;
   }
 
-<<<<<<< HEAD
   /// Returns mutable cache size, used for tests.
   uint64_t GetMutableCacheSize() const { return mutable_cache_data_size_; }
 
   /// Returns protected cache size
   uint64_t GetProtectedCacheSize() const;
 
-=======
->>>>>>> 0437bace
   /// Gets expiry key, used for tests.
   std::string GetExpiryKey(const std::string& key) const;
 
